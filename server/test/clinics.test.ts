import { useServerForTests } from "./lib";
import { getApiKeys } from "../src/config";
import app from "../src/app";

import {
  clearTestDatabase,
  closeDatabase,
  startTransaction,
  rollbackTransaction,
  createLocation,
  getLocationById,
  updateAvailability,
} from "../src/db";

import { Availability } from "../src/interfaces";

beforeAll(clearTestDatabase);
afterAll(closeDatabase);

beforeEach(startTransaction);
afterEach(rollbackTransaction);

describe("GET /locations", () => {
<<<<<<< HEAD
  const context = useServerForTests(app);

  it("responds with a list of locations", async () => {
    await createLocation(TestLocation);
    await updateAvailability(TestLocation.id, TestLocation.availability);
    const res = await context.client.get("locations");
    expect(res.statusCode).toBe(200);
=======
  it("responds with a list of locations", async (done) => {
    const location = await createLocation(TestLocation);
    await updateAvailability(location.id, TestLocation.availability);

    const res = await request(app).get("/locations").expect(200);
>>>>>>> d76b02db
    expect(res.body).toHaveLength(1);
  });
});

describe("GET /locations/:id", () => {
<<<<<<< HEAD
  const context = useServerForTests(app);

  it("responds with location status", async () => {
    await createLocation(TestLocation);
    await updateAvailability(TestLocation.id, TestLocation.availability);

    const res = await context.client.get(`locations/${TestLocation.id}`);
    expect(res.statusCode).toBe(200);
    expect(res.body).toHaveProperty("id", TestLocation.id);
=======
  it("responds with location status", async (done) => {
    const location = await createLocation(TestLocation);
    await updateAvailability(location.id, TestLocation.availability);

    const res = await request(app).get(`/locations/${location.id}`).expect(200);
    expect(res.body).toHaveProperty("id", location.id);
>>>>>>> d76b02db
    expect(res.body).toHaveProperty("name", TestLocation.name);
    expect(res.body).toHaveProperty(
      "location_type",
      TestLocation.location_type
    );
  });
});

describe("POST /update", () => {
<<<<<<< HEAD
  const context = useServerForTests(app);

  const headers = {
    Accept: "application/json",
    "x-api-key": getApiKeys()[0],
  };

  it("updates location metadata successfully", async () => {
    await createLocation(TestLocation);
    const newName = "New Name";

    let res = await context.client.post("update?update_location=1", {
      headers,
      json: {
        id: TestLocation.id,
=======
  it("updates location metadata successfully", async (done) => {
    const location = await createLocation(TestLocation);
    const newName = "New Name";

    await request(app)
      .post("/update?update_location=1")
      .set("Accept", "application/json")
      .set("x-api-key", getApiKeys()[0])
      .send({
        id: location.id,
>>>>>>> d76b02db
        name: newName,
      },
    });
    expect(res.statusCode).toBe(200);

<<<<<<< HEAD
    res = await context.client.get(`locations/${TestLocation.id}`);
    expect(res.statusCode).toBe(200);
    expect(res.body).toHaveProperty("id", TestLocation.id);
=======
    const res = await request(app).get(`/locations/${location.id}`).expect(200);
    expect(res.body).toHaveProperty("id", location.id);
>>>>>>> d76b02db
    expect(res.body).toHaveProperty("name", newName);
  });

<<<<<<< HEAD
  it("updates availability successfully", async () => {
    await createLocation(TestLocation);

    let res = await context.client.post("update", {
      headers,
      json: {
        id: TestLocation.id,
=======
  it("updates availability successfully", async (done) => {
    const location = await createLocation(TestLocation);

    await request(app)
      .post("/update")
      .set("Accept", "application/json")
      .set("x-api-key", getApiKeys()[0])
      .send({
        id: location.id,
>>>>>>> d76b02db
        availability: {
          source: "NJVSS Export",
          available: "NO",
          checked_at: new Date(),
        },
      },
    });
    expect(res.statusCode).toBe(200);

    res = await context.client.get(`locations/${TestLocation.id}`);
    expect(res.statusCode).toBe(200);

<<<<<<< HEAD
    expect(res.body).toHaveProperty("id", TestLocation.id);
    expect(res.body.availability).toHaveProperty("available", "NO");

    res = await context.client.post("update", {
      headers,
      json: {
        id: TestLocation.id,
=======
    let res = await request(app).get(`/locations/${location.id}`).expect(200);
    expect(res.body).toHaveProperty("id", location.id);
    expect(res.body.availability).toHaveProperty("available", "NO");

    await request(app)
      .post("/update")
      .set("Accept", "application/json")
      .set("x-api-key", getApiKeys()[0])
      .send({
        id: location.id,
>>>>>>> d76b02db
        availability: {
          source: "NJVSS Export",
          available: "UNKNOWN",
          checked_at: new Date(),
        },
      },
    });
    expect(res.statusCode).toBe(200);

<<<<<<< HEAD
    res = await context.client.get(`locations/${TestLocation.id}`);
    expect(res.statusCode).toBe(200);
    expect(res.body).toHaveProperty("id", TestLocation.id);
=======
    res = await request(app).get(`/locations/${location.id}`).expect(200);
    expect(res.body).toHaveProperty("id", location.id);
>>>>>>> d76b02db
    expect(res.body.availability).toHaveProperty("available", "UNKNOWN");
  });

  it("updates location metadata based on `external_ids` if location matching `id` does not exist", async (done) => {
    const location = await createLocation(TestLocation);
    const newName = "New Name";
    const externalId = Object.entries(TestLocation.external_ids)[0];

    await request(app)
      .post("/update?update_location=1")
      .set("Accept", "application/json")
      .set("x-api-key", getApiKeys()[0])
      .send({
        id: "abc123",
        external_ids: {
          [externalId[0]]: externalId[1],
        },
        name: newName,
      })
      .expect(200);

    const result = await getLocationById(location.id);
    expect(result).toHaveProperty("name", newName);

    done();
  });

  it("updates location metadata based on `external_ids` if `id` is not in update data", async (done) => {
    const location = await createLocation(TestLocation);
    const newName = "New Name";
    const externalId = Object.entries(TestLocation.external_ids)[0];

    await request(app)
      .post("/update?update_location=1")
      .set("Accept", "application/json")
      .set("x-api-key", getApiKeys()[0])
      .send({
        external_ids: {
          [externalId[0]]: externalId[1],
        },
        name: newName,
      })
      .expect(200);

    const result = await getLocationById(location.id);
    expect(result).toHaveProperty("name", newName);

    done();
  });

  it("should not update based on vtrcks PINs", async (done) => {
    await createLocation(TestLocation);
    const newName = "New Name";

    await request(app)
      .post("/update?update_location=1")
      .set("Accept", "application/json")
      .set("x-api-key", getApiKeys()[0])
      .send({
        external_ids: {
          vtrcks: TestLocation.external_ids.vtrcks,
        },
        name: newName,
      })
      .expect(201);

    done();
  });
});

const TestLocation = {
  id: "47c59c23cbd4672173cc93b8a39b60ddf481dd56",
  external_ids: {
    njiis: "nj1234",
    vtrcks: "456",
  },
  provider: "NJVSS",
  location_type: "mass_vax",
  name: "Gloucester County Megasite",
  address_lines: [
    "Rowan College of South Jersey",
    "1400 Tanyard Road",
    "Sewell",
  ],
  state: "NJ",
  county: "Gloucester",
  booking_phone: "",
  booking_url: "https://covidvaccine.nj.gov/",
  description: "This location is available for 1st and 2nd dose recipients.",
  requires_waitlist: true,
  is_public: true,
  availability: {
    source: "NJVSS Export",
    checked_at: new Date(),
    valid_at: new Date(),
    available: Availability.YES,
    is_public: true,
    meta: {},
  },
  meta: {},
};<|MERGE_RESOLUTION|>--- conflicted
+++ resolved
@@ -21,44 +21,27 @@
 afterEach(rollbackTransaction);
 
 describe("GET /locations", () => {
-<<<<<<< HEAD
   const context = useServerForTests(app);
 
   it("responds with a list of locations", async () => {
-    await createLocation(TestLocation);
-    await updateAvailability(TestLocation.id, TestLocation.availability);
+    const location = await createLocation(TestLocation);
+    await updateAvailability(location.id, TestLocation.availability);
     const res = await context.client.get("locations");
     expect(res.statusCode).toBe(200);
-=======
-  it("responds with a list of locations", async (done) => {
+    expect(res.body).toHaveLength(1);
+  });
+});
+
+describe("GET /locations/:id", () => {
+  const context = useServerForTests(app);
+
+  it("responds with location status", async () => {
     const location = await createLocation(TestLocation);
     await updateAvailability(location.id, TestLocation.availability);
 
-    const res = await request(app).get("/locations").expect(200);
->>>>>>> d76b02db
-    expect(res.body).toHaveLength(1);
-  });
-});
-
-describe("GET /locations/:id", () => {
-<<<<<<< HEAD
-  const context = useServerForTests(app);
-
-  it("responds with location status", async () => {
-    await createLocation(TestLocation);
-    await updateAvailability(TestLocation.id, TestLocation.availability);
-
-    const res = await context.client.get(`locations/${TestLocation.id}`);
-    expect(res.statusCode).toBe(200);
-    expect(res.body).toHaveProperty("id", TestLocation.id);
-=======
-  it("responds with location status", async (done) => {
-    const location = await createLocation(TestLocation);
-    await updateAvailability(location.id, TestLocation.availability);
-
-    const res = await request(app).get(`/locations/${location.id}`).expect(200);
-    expect(res.body).toHaveProperty("id", location.id);
->>>>>>> d76b02db
+    const res = await context.client.get(`locations/${location.id}`);
+    expect(res.statusCode).toBe(200);
+    expect(res.body).toHaveProperty("id", location.id);
     expect(res.body).toHaveProperty("name", TestLocation.name);
     expect(res.body).toHaveProperty(
       "location_type",
@@ -68,7 +51,6 @@
 });
 
 describe("POST /update", () => {
-<<<<<<< HEAD
   const context = useServerForTests(app);
 
   const headers = {
@@ -77,60 +59,31 @@
   };
 
   it("updates location metadata successfully", async () => {
-    await createLocation(TestLocation);
+    const location = await createLocation(TestLocation);
     const newName = "New Name";
 
     let res = await context.client.post("update?update_location=1", {
       headers,
       json: {
-        id: TestLocation.id,
-=======
-  it("updates location metadata successfully", async (done) => {
-    const location = await createLocation(TestLocation);
-    const newName = "New Name";
-
-    await request(app)
-      .post("/update?update_location=1")
-      .set("Accept", "application/json")
-      .set("x-api-key", getApiKeys()[0])
-      .send({
         id: location.id,
->>>>>>> d76b02db
-        name: newName,
-      },
-    });
-    expect(res.statusCode).toBe(200);
-
-<<<<<<< HEAD
-    res = await context.client.get(`locations/${TestLocation.id}`);
-    expect(res.statusCode).toBe(200);
-    expect(res.body).toHaveProperty("id", TestLocation.id);
-=======
-    const res = await request(app).get(`/locations/${location.id}`).expect(200);
-    expect(res.body).toHaveProperty("id", location.id);
->>>>>>> d76b02db
+        name: newName,
+      },
+    });
+    expect(res.statusCode).toBe(200);
+
+    res = await context.client.get(`locations/${location.id}`);
+    expect(res.statusCode).toBe(200);
+    expect(res.body).toHaveProperty("id", location.id);
     expect(res.body).toHaveProperty("name", newName);
   });
 
-<<<<<<< HEAD
   it("updates availability successfully", async () => {
-    await createLocation(TestLocation);
+    const location = await createLocation(TestLocation);
 
     let res = await context.client.post("update", {
       headers,
       json: {
-        id: TestLocation.id,
-=======
-  it("updates availability successfully", async (done) => {
-    const location = await createLocation(TestLocation);
-
-    await request(app)
-      .post("/update")
-      .set("Accept", "application/json")
-      .set("x-api-key", getApiKeys()[0])
-      .send({
         id: location.id,
->>>>>>> d76b02db
         availability: {
           source: "NJVSS Export",
           available: "NO",
@@ -140,29 +93,16 @@
     });
     expect(res.statusCode).toBe(200);
 
-    res = await context.client.get(`locations/${TestLocation.id}`);
-    expect(res.statusCode).toBe(200);
-
-<<<<<<< HEAD
-    expect(res.body).toHaveProperty("id", TestLocation.id);
-    expect(res.body.availability).toHaveProperty("available", "NO");
+    res = await context.client.get(`locations/${location.id}`);
+    expect(res.statusCode).toBe(200);
+
+    expect(res.body).toHaveProperty("id", location.id);
+    expect(res.body).toHaveProperty("availability.available", "NO");
 
     res = await context.client.post("update", {
       headers,
       json: {
-        id: TestLocation.id,
-=======
-    let res = await request(app).get(`/locations/${location.id}`).expect(200);
-    expect(res.body).toHaveProperty("id", location.id);
-    expect(res.body.availability).toHaveProperty("available", "NO");
-
-    await request(app)
-      .post("/update")
-      .set("Accept", "application/json")
-      .set("x-api-key", getApiKeys()[0])
-      .send({
         id: location.id,
->>>>>>> d76b02db
         availability: {
           source: "NJVSS Export",
           available: "UNKNOWN",
@@ -172,81 +112,67 @@
     });
     expect(res.statusCode).toBe(200);
 
-<<<<<<< HEAD
-    res = await context.client.get(`locations/${TestLocation.id}`);
-    expect(res.statusCode).toBe(200);
-    expect(res.body).toHaveProperty("id", TestLocation.id);
-=======
-    res = await request(app).get(`/locations/${location.id}`).expect(200);
-    expect(res.body).toHaveProperty("id", location.id);
->>>>>>> d76b02db
-    expect(res.body.availability).toHaveProperty("available", "UNKNOWN");
-  });
-
-  it("updates location metadata based on `external_ids` if location matching `id` does not exist", async (done) => {
+    res = await context.client.get(`locations/${location.id}`);
+    expect(res.statusCode).toBe(200);
+    expect(res.body).toHaveProperty("id", location.id);
+    expect(res.body).toHaveProperty("availability.available", "UNKNOWN");
+  });
+
+  it("updates location metadata based on `external_ids` if location matching `id` does not exist", async () => {
     const location = await createLocation(TestLocation);
     const newName = "New Name";
     const externalId = Object.entries(TestLocation.external_ids)[0];
 
-    await request(app)
-      .post("/update?update_location=1")
-      .set("Accept", "application/json")
-      .set("x-api-key", getApiKeys()[0])
-      .send({
+    const res = await context.client.post("update?update_location=1", {
+      headers,
+      json: {
         id: "abc123",
         external_ids: {
           [externalId[0]]: externalId[1],
         },
         name: newName,
-      })
-      .expect(200);
+      },
+    });
+    expect(res.statusCode).toBe(200);
 
     const result = await getLocationById(location.id);
     expect(result).toHaveProperty("name", newName);
-
-    done();
-  });
-
-  it("updates location metadata based on `external_ids` if `id` is not in update data", async (done) => {
+  });
+
+  it("updates location metadata based on `external_ids` if `id` is not in update data", async () => {
     const location = await createLocation(TestLocation);
     const newName = "New Name";
     const externalId = Object.entries(TestLocation.external_ids)[0];
 
-    await request(app)
-      .post("/update?update_location=1")
-      .set("Accept", "application/json")
-      .set("x-api-key", getApiKeys()[0])
-      .send({
+    const res = await context.client.post("update?update_location=1", {
+      headers,
+      json: {
         external_ids: {
           [externalId[0]]: externalId[1],
         },
         name: newName,
-      })
-      .expect(200);
+      },
+    });
+    expect(res.statusCode).toBe(200);
 
     const result = await getLocationById(location.id);
     expect(result).toHaveProperty("name", newName);
-
-    done();
-  });
-
-  it("should not update based on vtrcks PINs", async (done) => {
+  });
+
+  it("should not update based on vtrcks PINs", async () => {
     await createLocation(TestLocation);
     const newName = "New Name";
 
-    await request(app)
-      .post("/update?update_location=1")
-      .set("Accept", "application/json")
-      .set("x-api-key", getApiKeys()[0])
-      .send({
+    const res = await context.client.post("update?update_location=1", {
+      headers,
+      json: {
         external_ids: {
           vtrcks: TestLocation.external_ids.vtrcks,
         },
         name: newName,
-      })
-      .expect(201);
-
-    done();
+      },
+    });
+    expect(res.statusCode).toBe(201);
   });
 });
 
