import {
  expectDatetimeString,
  installTestDatabaseHooks,
  useServerForTests,
} from "./lib";
import "./matchers";
import { getApiKeys } from "../src/config";
import app from "../src/app";
import { createLocation, getLocationById, updateAvailability } from "../src/db";
import { TestLocation, TestLocation2 } from "./fixtures";
import { Availability, ExternalIdList } from "../src/interfaces";

installTestDatabaseHooks();

function systemValue(externalIds: ExternalIdList, system: string): string {
  return Object.fromEntries(externalIds)[system];
}

describe("GET /api/edge/locations", () => {
  const context = useServerForTests(app);

  it("responds with a list of locations containing external_ids", async () => {
    const location = await createLocation(TestLocation);
    await updateAvailability(location.id, TestLocation.availability);
    const res = await context.client.get<any>(
      "api/edge/locations?external_id_format=v1"
    );
    expect(res.statusCode).toBe(200);
    expect(res.body.data).toHaveLength(1);

    expect(res.body.data[0]).toHaveProperty(
      "external_ids",
      TestLocation.external_ids
    );
  });

  it("responds with a list of locations filtered by state", async () => {
    const location = await createLocation(TestLocation);
    await updateAvailability(location.id, TestLocation.availability);

    let res = await context.client.get<any>("api/edge/locations?state=AK");
    expect(res.statusCode).toBe(200);
    expect(res.body.data).toHaveLength(0);

    res = await context.client.get<any>("api/edge/locations?state=NJ");
    expect(res.statusCode).toBe(200);
    expect(res.body.data).toHaveLength(1);
  });

  it("responds with a list of locations filtered by provider", async () => {
    const location = await createLocation(TestLocation);
    await updateAvailability(location.id, TestLocation.availability);

    let res = await context.client.get<any>(
      "api/edge/locations?provider=MISSING"
    );
    expect(res.statusCode).toBe(200);
    expect(res.body.data).toHaveLength(0);

    res = await context.client.get<any>("api/edge/locations?provider=NJVSS");
    expect(res.statusCode).toBe(200);
    expect(res.body.data).toHaveLength(1);
  });

  it("by default supports the standard external_ids output format", async () => {
    const location = await createLocation(TestLocation);
<<<<<<< HEAD
=======
    const [system, value] = TestLocation.external_ids[0];

    const res = await context.client.get<any>(
      "api/edge/locations?external_id_format=v1"
    );
    expect(res.statusCode).toBe(200);
    expect(res.body.data[0]).toHaveProperty(`external_ids.${system}`, value);
  });

  it("supports the new external_ids output format", async () => {
    const location = await createLocation(TestLocation);
>>>>>>> bd8ec87f
    const res = await context.client.get<any>(`api/edge/locations`);
    expect(res.statusCode).toBe(200);
    expect(res.body.data[0].external_ids).toEqual(
      expect.arrayContaining(TestLocation.external_ids)
    );
  });

  // There are more tests about detailed features of availability in db.test.
  it("includes current availability", async () => {
    const location = await createLocation(TestLocation);
    await updateAvailability(location.id, {
      source: "test-system-1",
      checked_at: new Date(),
      available: Availability.YES,
      available_count: 5,
    });
    await updateAvailability(location.id, {
      source: "test-system-2",
      checked_at: new Date(),
      available: Availability.YES,
      products: ["pfizer", "moderna"],
    });

    let res = await context.client.get<any>("api/edge/locations");
    expect(res.body.data).toHaveLength(1);
    expect(res.body.data[0].availability).toEqual({
      sources: expect.toEqualUnordered(["test-system-2", "test-system-1"]),
      checked_at: expectDatetimeString(),
      valid_at: expectDatetimeString(),
      changed_at: expectDatetimeString(),
      available: Availability.YES,
      available_count: 5,
      products: ["pfizer", "moderna"],
    });
  });

  it("limits sources used when `?sources=x` is set", async () => {
    const location = await createLocation(TestLocation);
    await updateAvailability(location.id, {
      source: "test-system-1",
      checked_at: new Date(),
      available: Availability.YES,
      available_count: 5,
    });
    await updateAvailability(location.id, {
      source: "test-system-2",
      checked_at: new Date(),
      available: Availability.YES,
      products: ["pfizer", "moderna"],
    });
    await updateAvailability(location.id, {
      source: "test-system-3",
      checked_at: new Date(),
      available: Availability.YES,
      capacity: [
        {
          date: "2021-05-13",
          available: Availability.YES,
        },
      ],
    });

    let res = await context.client.get<any>({
      url: "api/edge/locations",
      searchParams: { sources: "test-system-1,test-system-2" },
    });
    expect(res.body.data).toHaveLength(1);
    expect(res.body.data[0].availability).toEqual({
      sources: expect.toEqualUnordered(["test-system-2", "test-system-1"]),
      checked_at: expectDatetimeString(),
      valid_at: expectDatetimeString(),
      changed_at: expectDatetimeString(),
      available: Availability.YES,
      available_count: 5,
      products: ["pfizer", "moderna"],
    });
  });
});

describe("GET /api/edge/locations/:id", () => {
  const context = useServerForTests(app);

  it("responds with location status containing external_ids", async () => {
    const location = await createLocation(TestLocation);
    await updateAvailability(location.id, TestLocation.availability);

    const res = await context.client.get<any>(
      `api/edge/locations/${location.id}?external_id_format=v1`
    );
    expect(res.statusCode).toBe(200);
    expect(res.body).toHaveProperty("data.id", location.id);
    expect(res.body).toHaveProperty("data.name", TestLocation.name);
    expect(res.body).toHaveProperty(
      "data.location_type",
      TestLocation.location_type
    );
    expect(res.body).toHaveProperty(
      "data.external_ids",
      TestLocation.external_ids
    );
  });

  it("can be found by external_id containing external_ids", async () => {
    const location = await createLocation(TestLocation);
    await updateAvailability(location.id, TestLocation.availability);

    const externalId = TestLocation.external_ids[0];

    const res = await context.client.get<any>(
      `api/edge/locations/${externalId[0]}:${externalId[1]}?external_id_format=v1`
    );
    expect(res.statusCode).toBe(200);
    expect(res.body).toHaveProperty("data.id", location.id);
    expect(res.body).toHaveProperty("data.name", TestLocation.name);
    expect(res.body).toHaveProperty(
      "data.location_type",
      TestLocation.location_type
    );
    expect(res.body).toHaveProperty(
      "data.external_ids",
      TestLocation.external_ids
    );
  });

  it("does not mistakenly select by external_id", async () => {
    const location = await createLocation(TestLocation);
    await updateAvailability(location.id, TestLocation.availability);

    const externalId = TestLocation.external_ids[0];

    let res = await context.client.get<any>(
      `api/edge/locations/thisthing:doesntexist`
    );
    expect(res.statusCode).toBe(404);

    res = await context.client.get<any>(
      `api/edge/locations/${externalId[0]}:doesntexist`
    );
    expect(res.statusCode).toBe(404);

    res = await context.client.get<any>(
      `api/edge/locations/${externalId[0]}:${externalId[1]}?external_id_format=v1`
    );
    expect(res.statusCode).toBe(200);
    expect(res.body).toHaveProperty("data.id", location.id);
    expect(res.body).toHaveProperty(
      "data.external_ids",
      TestLocation.external_ids
    );
  });

  it("responds correctly with multiple locations", async () => {
    const location1 = await createLocation(TestLocation);
    let res = await context.client.get<any>("api/edge/locations");
    expect(res.statusCode).toBe(200);
    expect(res.body.data).toHaveLength(1);

    const location2 = await createLocation(TestLocation2);
    res = await context.client.get<any>("api/edge/locations");
    expect(res.statusCode).toBe(200);
    expect(res.body.data).toHaveLength(2);

    const njiisId = systemValue(TestLocation.external_ids, "njiis");

    res = await context.client.get<any>(`api/edge/locations/njiis:${njiisId}`);
    expect(res.statusCode).toBe(200);
    expect(res.body).toHaveProperty("data.id", location1.id);

    const njiisId2 = systemValue(TestLocation2.external_ids, "njiis");
    res = await context.client.get<any>(`api/edge/locations/njiis:${njiisId2}`);
    expect(res.statusCode).toBe(200);
    expect(res.body).toHaveProperty("data.id", location2.id);
  });

<<<<<<< HEAD
  it("by default supports the standard external_ids output format", async () => {
=======
  it("supports the old external_ids output format", async () => {
>>>>>>> bd8ec87f
    const location = await createLocation(TestLocation);
    const res = await context.client.get<any>(
      `api/edge/locations/${location.id}?external_id_format=v1`
    );
    expect(res.statusCode).toBe(200);
<<<<<<< HEAD
=======
    expect(res.body.data).toHaveProperty(`external_ids.${system}`, value);
  });

  it("by default uses the new external_ids output format", async () => {
    const location = await createLocation(TestLocation);
    const res = await context.client.get<any>(
      `api/edge/locations/${location.id}`
    );
    expect(res.statusCode).toBe(200);
>>>>>>> bd8ec87f
    expect(res.body.data.external_ids).toEqual(
      expect.arrayContaining(TestLocation.external_ids)
    );
  });

  it("limits sources used when `?sources=x` is set", async () => {
    const location = await createLocation(TestLocation);
    await updateAvailability(location.id, {
      source: "test-system-1",
      checked_at: new Date(),
      available: Availability.YES,
      available_count: 5,
    });
    await updateAvailability(location.id, {
      source: "test-system-2",
      checked_at: new Date(),
      available: Availability.YES,
      products: ["pfizer", "moderna"],
    });
    await updateAvailability(location.id, {
      source: "test-system-3",
      checked_at: new Date(),
      available: Availability.YES,
      capacity: [
        {
          date: "2021-05-13",
          available: Availability.YES,
        },
      ],
    });

    let res = await context.client.get<any>({
      url: `api/edge/locations/${location.id}`,
      searchParams: { sources: "test-system-1,test-system-2" },
    });
    expect(res.body.data.availability).toEqual({
      sources: expect.toEqualUnordered(["test-system-2", "test-system-1"]),
      checked_at: expectDatetimeString(),
      valid_at: expectDatetimeString(),
      changed_at: expectDatetimeString(),
      available: Availability.YES,
      available_count: 5,
      products: ["pfizer", "moderna"],
    });
  });
});

describe("POST /api/edge/update", () => {
  const context = useServerForTests(app);

  const headers = {
    Accept: "application/json",
    "x-api-key": getApiKeys()[0],
  };

  it("updates location metadata successfully", async () => {
    const location = await createLocation(TestLocation);
    const newName = "New Name";

    let res = await context.client.post("api/edge/update?update_location=1", {
      headers,
      json: {
        id: location.id,
        name: newName,
      },
    });
    expect(res.statusCode).toBe(200);

    res = await context.client.get(`api/edge/locations/${location.id}`);
    expect(res.statusCode).toBe(200);
    expect(res.body).toHaveProperty("data.id", location.id);
    expect(res.body).toHaveProperty("data.name", newName);
  });

  it("updates availability successfully", async () => {
    const location = await createLocation(TestLocation);

    let res = await context.client.post("api/edge/update", {
      headers,
      json: {
        id: location.id,
        availability: {
          source: "NJVSS Export",
          available: "NO",
          checked_at: new Date(),
        },
      },
    });
    expect(res.statusCode).toBe(200);

    res = await context.client.get(`api/edge/locations/${location.id}`);
    expect(res.statusCode).toBe(200);

    expect(res.body).toHaveProperty("data.id", location.id);
    expect(res.body).toHaveProperty("data.availability.available", "NO");

    res = await context.client.post("api/edge/update", {
      headers,
      json: {
        id: location.id,
        availability: {
          source: "NJVSS Export",
          available: "UNKNOWN",
          checked_at: new Date(),
        },
      },
    });
    expect(res.statusCode).toBe(200);

    res = await context.client.get(`api/edge/locations/${location.id}`);
    expect(res.statusCode).toBe(200);
    expect(res.body).toHaveProperty("data.id", location.id);
    expect(res.body).toHaveProperty("data.availability.available", "UNKNOWN");
  });

  it("updates location metadata based on `external_ids` if location matching `id` does not exist", async () => {
    const location = await createLocation(TestLocation);
    const newName = "New Name";

    const res = await context.client.post("api/edge/update?update_location=1", {
      headers,
      json: {
        id: "32C0495C-A1F4-45D4-9962-F8DCBF0E1E6F",
        external_ids: [TestLocation.external_ids[0]],
        name: newName,
      },
    });
    expect(res.statusCode).toBe(200);

    const result = await getLocationById(location.id);
    expect(result).toHaveProperty("name", newName);
  });

  it("updates location metadata based on `external_ids` if `id` is not in update data", async () => {
    const location = await createLocation(TestLocation);
    const newName = "New Name";

    const res = await context.client.post("api/edge/update?update_location=1", {
      headers,
      json: {
        external_ids: [TestLocation.external_ids[0]],
        name: newName,
      },
    });
    expect(res.statusCode).toBe(200);

    const result = await getLocationById(location.id);
    expect(result).toHaveProperty("name", newName);
  });

  it("should not update based on vtrcks PINs", async () => {
    await createLocation(TestLocation);
    const newName = "New Name";

    const res = await context.client.post("api/edge/update?update_location=1", {
      headers,
      json: {
        external_ids: [
          ["vtrcks", systemValue(TestLocation.external_ids, "vtrcks")],
        ],
        name: newName,
      },
    });
    expect(res.statusCode).toBe(201);
  });

  it("merges new values into the existing list of external_ids", async () => {
    const location = await createLocation(TestLocation);

    const response = await context.client.post(
      "api/edge/update?update_location=1",
      {
        headers,
        json: {
          id: location.id,
          external_ids: [["testid", "this is a test"]],
        },
      }
    );
    expect(response.statusCode).toBe(200);

    const result = await getLocationById(location.id);
    expect(result.external_ids).toEqual([
      ...TestLocation.external_ids,
      ["testid", "this is a test"],
    ]);
  });

<<<<<<< HEAD
  it("supports the external_ids input format", async () => {
=======
  it("by default uses the new external_ids input format", async () => {
>>>>>>> bd8ec87f
    const location = await createLocation(TestLocation);

    const response = await context.client.post(
      "api/edge/update?update_location=1",
      {
        headers,
        json: {
          id: location.id,
          external_ids: [
            ["testid", "this is a test"],
            ["testid2", "another test"],
          ],
        },
      }
    );
    expect(response.statusCode).toBe(200);

    const result = await getLocationById(location.id);
    expect(result.external_ids).toEqual([
      ...TestLocation.external_ids,
      ["testid", "this is a test"],
      ["testid2", "another test"],
    ]);
  });

  it("allows multiple values for a single external_id system", async () => {
    const location = await createLocation(TestLocation);

    const response = await context.client.post(
      "api/edge/update?update_location=1",
      {
        headers,
        json: {
          id: location.id,
          external_ids: [
            ["testid", "this is a test"],
            ["testid", "another test"],
          ],
        },
      }
    );
    expect(response.statusCode).toBe(200);

    const result = await getLocationById(location.id);
    expect(result.external_ids).toEqual(
      expect.arrayContaining([
        ["testid", "this is a test"],
        ["testid", "another test"],
      ])
    );
  });

  it("handles duplicate external ids with grace", async () => {
    const location = await createLocation(TestLocation);

    const response = await context.client.post(
      "api/edge/update?update_location=1",
      {
        headers,
        json: {
          id: location.id,
          external_ids: [
            ["testid", "this is a test"],
            ["testid", "this is a test"],
          ],
        },
      }
    );
    expect(response.statusCode).toBe(200);

    const result = await getLocationById(location.id);
    expect(result.external_ids).toEqual(
      expect.arrayContaining([["testid", "this is a test"]])
    );
  });

  it("merges new values into the existing meta field", async () => {
    const location = await createLocation(TestLocation);

    const response = await context.client.post(
      "api/edge/update?update_location=1",
      {
        headers,
        json: {
          id: location.id,
          meta: {
            test: "this is a test",
          },
        },
      }
    );
    expect(response.statusCode).toBe(200);

    const result = await getLocationById(location.id);
    expect(result.meta).toEqual({
      ...TestLocation.meta,
      test: "this is a test",
    });
  });

  it("falls back to external_ids when id is not a UUID", async () => {
    const location = await createLocation(TestLocation);

    const response = await context.client.post(
      "api/edge/update?update_location=1",
      {
        headers,
        json: {
          id: "abc123",
          external_ids: [["njiis", "nj1234"]],
          meta: {
            test: "this is a test",
          },
        },
      }
    );
    expect(response.statusCode).toBe(200);

    const result = await getLocationById(location.id);
    expect(result.meta).toEqual({
      ...TestLocation.meta,
      test: "this is a test",
    });
  });

  it("should valid basic types in availability", async () => {
    const location = await createLocation(TestLocation);
    const response = await context.client.post("update", {
      headers,
      json: {
        id: location.id,
        availability: {
          source: "test-source",
          valid_at: new Date().toISOString(),
          available: Availability.YES,
          available_count: "hello",
        },
      },
      throwHttpErrors: false,
    });
    expect(response.statusCode).toBe(422);
  });

  it("should update position", async () => {
    const location = await createLocation(TestLocation);
    const newPosition = { longitude: 30, latitude: 26 };

    let res = await context.client.post("api/edge/update?update_location=1", {
      headers,
      json: {
        id: location.id,
        position: newPosition,
      },
    });
    expect(res.statusCode).toBe(200);

    res = await context.client.get(`api/edge/locations/${location.id}`);
    expect(res.statusCode).toBe(200);
    expect(res.body).toHaveProperty("data.id", location.id);
    expect(res.body).toHaveProperty("data.position", newPosition);
  });

  it("position should be null when set to null", async () => {
    const location = await createLocation(TestLocation);
    const newPosition = { longitude: 30, latitude: 26 };

    let res = await context.client.post("api/edge/update?update_location=1", {
      headers,
      json: {
        id: location.id,
        position: newPosition,
      },
    });
    expect(res.statusCode).toBe(200);

    res = await context.client.get(`api/edge/locations/${location.id}`);
    expect(res.body).toHaveProperty("data.position", newPosition);

    res = await context.client.post("api/edge/update?update_location=1", {
      headers,
      json: {
        id: location.id,
        position: null,
      },
    });
    expect(res.statusCode).toBe(200);

    res = await context.client.get(`api/edge/locations/${location.id}`);
    expect(res.body).toHaveProperty("data.position", null);
  });
});<|MERGE_RESOLUTION|>--- conflicted
+++ resolved
@@ -64,20 +64,6 @@
 
   it("by default supports the standard external_ids output format", async () => {
     const location = await createLocation(TestLocation);
-<<<<<<< HEAD
-=======
-    const [system, value] = TestLocation.external_ids[0];
-
-    const res = await context.client.get<any>(
-      "api/edge/locations?external_id_format=v1"
-    );
-    expect(res.statusCode).toBe(200);
-    expect(res.body.data[0]).toHaveProperty(`external_ids.${system}`, value);
-  });
-
-  it("supports the new external_ids output format", async () => {
-    const location = await createLocation(TestLocation);
->>>>>>> bd8ec87f
     const res = await context.client.get<any>(`api/edge/locations`);
     expect(res.statusCode).toBe(200);
     expect(res.body.data[0].external_ids).toEqual(
@@ -252,28 +238,12 @@
     expect(res.body).toHaveProperty("data.id", location2.id);
   });
 
-<<<<<<< HEAD
   it("by default supports the standard external_ids output format", async () => {
-=======
-  it("supports the old external_ids output format", async () => {
->>>>>>> bd8ec87f
-    const location = await createLocation(TestLocation);
-    const res = await context.client.get<any>(
-      `api/edge/locations/${location.id}?external_id_format=v1`
-    );
-    expect(res.statusCode).toBe(200);
-<<<<<<< HEAD
-=======
-    expect(res.body.data).toHaveProperty(`external_ids.${system}`, value);
-  });
-
-  it("by default uses the new external_ids output format", async () => {
     const location = await createLocation(TestLocation);
     const res = await context.client.get<any>(
       `api/edge/locations/${location.id}`
     );
     expect(res.statusCode).toBe(200);
->>>>>>> bd8ec87f
     expect(res.body.data.external_ids).toEqual(
       expect.arrayContaining(TestLocation.external_ids)
     );
@@ -462,11 +432,7 @@
     ]);
   });
 
-<<<<<<< HEAD
   it("supports the external_ids input format", async () => {
-=======
-  it("by default uses the new external_ids input format", async () => {
->>>>>>> bd8ec87f
     const location = await createLocation(TestLocation);
 
     const response = await context.client.post(
