import {
  expectDatetimeString,
  installTestDatabaseHooks,
  useServerForTests,
} from "./lib";
import { getApiKeys } from "../src/config";
import app from "../src/app";
import { createLocation, getLocationById, updateAvailability } from "../src/db";
import { TestLocation, TestLocation2 } from "./fixtures";
import { Availability, ExternalIdList } from "../src/interfaces";

installTestDatabaseHooks();

function systemValue(externalIds: ExternalIdList, system: string): string {
  return Object.fromEntries(externalIds)[system];
}

describe("GET /api/edge/locations", () => {
  const context = useServerForTests(app);

  it("responds with a list of locations containing external_ids", async () => {
    const location = await createLocation(TestLocation);
    await updateAvailability(location.id, TestLocation.availability);
    const res = await context.client.get<any>("api/edge/locations");
    expect(res.statusCode).toBe(200);
    expect(res.body.data).toHaveLength(1);

    expect(res.body.data[0]).toHaveProperty(
      "external_ids",
      Object.fromEntries(TestLocation.external_ids)
    );
  });

  it("responds with a list of locations filtered by state", async () => {
    const location = await createLocation(TestLocation);
    await updateAvailability(location.id, TestLocation.availability);

    let res = await context.client.get<any>("api/edge/locations?state=AK");
    expect(res.statusCode).toBe(200);
    expect(res.body.data).toHaveLength(0);

    res = await context.client.get<any>("api/edge/locations?state=NJ");
    expect(res.statusCode).toBe(200);
    expect(res.body.data).toHaveLength(1);
  });

  it("responds with a list of locations filtered by provider", async () => {
    const location = await createLocation(TestLocation);
    await updateAvailability(location.id, TestLocation.availability);

    let res = await context.client.get<any>(
      "api/edge/locations?provider=MISSING"
    );
    expect(res.statusCode).toBe(200);
    expect(res.body.data).toHaveLength(0);

    res = await context.client.get<any>("api/edge/locations?provider=NJVSS");
    expect(res.statusCode).toBe(200);
    expect(res.body.data).toHaveLength(1);
  });

<<<<<<< HEAD
  it("by default supports the old external_ids output format", async () => {
    const location = await createLocation(TestLocation);
    const [system, value] = TestLocation.external_ids[0];

    const res = await context.client.get<any>("api/edge/locations");
    expect(res.statusCode).toBe(200);
    expect(res.body.data[0]).toHaveProperty(`external_ids.${system}`, value);
  });

  it("supports the new external_ids output format", async () => {
    const location = await createLocation(TestLocation);
    const res = await context.client.get<any>(
      `api/edge/locations?external_id_format=v2`
    );
    expect(res.statusCode).toBe(200);
    expect(res.body.data[0].external_ids).toEqual(
      expect.arrayContaining(TestLocation.external_ids)
    );
=======
  // There are more tests about detailed features of availability in db.test.
  it("includes current availability", async () => {
    const location = await createLocation(TestLocation);
    await updateAvailability(location.id, {
      source: "test-system-1",
      checked_at: new Date(),
      available: Availability.YES,
      available_count: 5,
    });
    await updateAvailability(location.id, {
      source: "test-system-2",
      checked_at: new Date(),
      available: Availability.YES,
      products: ["pfizer", "moderna"],
    });

    let res = await context.client.get<any>("api/edge/locations");
    expect(res.body.data).toHaveLength(1);
    expect(res.body.data[0].availability).toEqual({
      sources: ["test-system-2", "test-system-1"],
      checked_at: expectDatetimeString(),
      valid_at: expectDatetimeString(),
      changed_at: expectDatetimeString(),
      available: Availability.YES,
      available_count: 5,
      products: ["pfizer", "moderna"],
    });
>>>>>>> fc5eac2a
  });
});

describe("GET /api/edge/locations/:id", () => {
  const context = useServerForTests(app);

  it("responds with location status containing external_ids", async () => {
    const location = await createLocation(TestLocation);
    await updateAvailability(location.id, TestLocation.availability);

    const res = await context.client.get<any>(
      `api/edge/locations/${location.id}`
    );
    expect(res.statusCode).toBe(200);
    expect(res.body).toHaveProperty("data.id", location.id);
    expect(res.body).toHaveProperty("data.name", TestLocation.name);
    expect(res.body).toHaveProperty(
      "data.location_type",
      TestLocation.location_type
    );
    expect(res.body).toHaveProperty(
      "data.external_ids",
      Object.fromEntries(TestLocation.external_ids)
    );
  });

  it("can be found by external_id containing external_ids", async () => {
    const location = await createLocation(TestLocation);
    await updateAvailability(location.id, TestLocation.availability);

    const externalId = TestLocation.external_ids[0];

    const res = await context.client.get<any>(
      `api/edge/locations/${externalId[0]}:${externalId[1]}`
    );
    expect(res.statusCode).toBe(200);
    expect(res.body).toHaveProperty("data.id", location.id);
    expect(res.body).toHaveProperty("data.name", TestLocation.name);
    expect(res.body).toHaveProperty(
      "data.location_type",
      TestLocation.location_type
    );
    expect(res.body).toHaveProperty(
      "data.external_ids",
      Object.fromEntries(TestLocation.external_ids)
    );
  });

  it("does not mistakenly select by external_id", async () => {
    const location = await createLocation(TestLocation);
    await updateAvailability(location.id, TestLocation.availability);

    const externalId = TestLocation.external_ids[0];

    let res = await context.client.get<any>(
      `api/edge/locations/thisthing:doesntexist`
    );
    expect(res.statusCode).toBe(404);

    res = await context.client.get<any>(
      `api/edge/locations/${externalId[0]}:doesntexist`
    );
    expect(res.statusCode).toBe(404);

    res = await context.client.get<any>(
      `api/edge/locations/${externalId[0]}:${externalId[1]}`
    );
    expect(res.statusCode).toBe(200);
    expect(res.body).toHaveProperty("data.id", location.id);
    expect(res.body).toHaveProperty(
      "data.external_ids",
      Object.fromEntries(TestLocation.external_ids)
    );
  });

  it("responds correctly with multiple locations", async () => {
    const location1 = await createLocation(TestLocation);
    let res = await context.client.get<any>("api/edge/locations");
    expect(res.statusCode).toBe(200);
    expect(res.body.data).toHaveLength(1);

    const location2 = await createLocation(TestLocation2);
    res = await context.client.get<any>("api/edge/locations");
    expect(res.statusCode).toBe(200);
    expect(res.body.data).toHaveLength(2);

    const njiisId = systemValue(TestLocation.external_ids, "njiis");

    res = await context.client.get<any>(`api/edge/locations/njiis:${njiisId}`);
    expect(res.statusCode).toBe(200);
    expect(res.body).toHaveProperty("data.id", location1.id);

    const njiisId2 = systemValue(TestLocation2.external_ids, "njiis");
    res = await context.client.get<any>(`api/edge/locations/njiis:${njiisId2}`);
    expect(res.statusCode).toBe(200);
    expect(res.body).toHaveProperty("data.id", location2.id);
  });

  it("by default supports the old external_ids output format", async () => {
    const location = await createLocation(TestLocation);
    const [system, value] = TestLocation.external_ids[0];

    const res = await context.client.get<any>(
      `api/edge/locations/${location.id}`
    );
    expect(res.statusCode).toBe(200);
    expect(res.body.data).toHaveProperty(`external_ids.${system}`, value);
  });

  it("supports the new external_ids output format", async () => {
    const location = await createLocation(TestLocation);
    const res = await context.client.get<any>(
      `api/edge/locations/${location.id}?external_id_format=v2`
    );
    expect(res.statusCode).toBe(200);
    expect(res.body.data.external_ids).toEqual(
      expect.arrayContaining(TestLocation.external_ids)
    );
  });
});

describe("POST /api/edge/update", () => {
  const context = useServerForTests(app);

  const headers = {
    Accept: "application/json",
    "x-api-key": getApiKeys()[0],
  };

  it("updates location metadata successfully", async () => {
    const location = await createLocation(TestLocation);
    const newName = "New Name";

    let res = await context.client.post("api/edge/update?update_location=1", {
      headers,
      json: {
        id: location.id,
        name: newName,
      },
    });
    expect(res.statusCode).toBe(200);

    res = await context.client.get(`api/edge/locations/${location.id}`);
    expect(res.statusCode).toBe(200);
    expect(res.body).toHaveProperty("data.id", location.id);
    expect(res.body).toHaveProperty("data.name", newName);
  });

  it("updates availability successfully", async () => {
    const location = await createLocation(TestLocation);

    let res = await context.client.post("api/edge/update", {
      headers,
      json: {
        id: location.id,
        availability: {
          source: "NJVSS Export",
          available: "NO",
          checked_at: new Date(),
        },
      },
    });
    expect(res.statusCode).toBe(200);

    res = await context.client.get(`api/edge/locations/${location.id}`);
    expect(res.statusCode).toBe(200);

    expect(res.body).toHaveProperty("data.id", location.id);
    expect(res.body).toHaveProperty("data.availability.available", "NO");

    res = await context.client.post("api/edge/update", {
      headers,
      json: {
        id: location.id,
        availability: {
          source: "NJVSS Export",
          available: "UNKNOWN",
          checked_at: new Date(),
        },
      },
    });
    expect(res.statusCode).toBe(200);

    res = await context.client.get(`api/edge/locations/${location.id}`);
    expect(res.statusCode).toBe(200);
    expect(res.body).toHaveProperty("data.id", location.id);
    expect(res.body).toHaveProperty("data.availability.available", "UNKNOWN");
  });

  it("updates location metadata based on `external_ids` if location matching `id` does not exist", async () => {
    const location = await createLocation(TestLocation);
    const newName = "New Name";
    const externalId = TestLocation.external_ids[0];

    const res = await context.client.post("api/edge/update?update_location=1", {
      headers,
      json: {
        id: "32C0495C-A1F4-45D4-9962-F8DCBF0E1E6F",
        external_ids: {
          [externalId[0]]: externalId[1],
        },
        name: newName,
      },
    });
    expect(res.statusCode).toBe(200);

    const result = await getLocationById(location.id);
    expect(result).toHaveProperty("name", newName);
  });

  it("updates location metadata based on `external_ids` if `id` is not in update data", async () => {
    const location = await createLocation(TestLocation);
    const newName = "New Name";
    const externalId = TestLocation.external_ids[0];

    const res = await context.client.post("api/edge/update?update_location=1", {
      headers,
      json: {
        external_ids: {
          [externalId[0]]: externalId[1],
        },
        name: newName,
      },
    });
    expect(res.statusCode).toBe(200);

    const result = await getLocationById(location.id);
    expect(result).toHaveProperty("name", newName);
  });

  it("should not update based on vtrcks PINs", async () => {
    await createLocation(TestLocation);
    const newName = "New Name";

    const res = await context.client.post("api/edge/update?update_location=1", {
      headers,
      json: {
        external_ids: {
          vtrcks: systemValue(TestLocation.external_ids, "vtrcks"),
        },
        name: newName,
      },
    });
    expect(res.statusCode).toBe(201);
  });

  it("merges new values into the existing list of external_ids", async () => {
    const location = await createLocation(TestLocation);

    const response = await context.client.post(
      "api/edge/update?update_location=1",
      {
        headers,
        json: {
          id: location.id,
          external_ids: {
            testid: "this is a test",
          },
        },
      }
    );
    expect(response.statusCode).toBe(200);

    const result = await getLocationById(location.id);
    expect(Object.fromEntries(result.external_ids)).toEqual({
      ...Object.fromEntries(TestLocation.external_ids),
      testid: "this is a test",
    });
  });

  it("supports the new external_ids input format", async () => {
    const location = await createLocation(TestLocation);

    const response = await context.client.post(
      "api/edge/update?update_location=1",
      {
        headers,
        json: {
          id: location.id,
          external_ids: [
            ["testid", "this is a test"],
            ["testid2", "another test"],
          ],
        },
      }
    );
    expect(response.statusCode).toBe(200);

    const result = await getLocationById(location.id);
    expect(Object.fromEntries(result.external_ids)).toEqual({
      ...Object.fromEntries(TestLocation.external_ids),
      testid: "this is a test",
      testid2: "another test",
    });
  });

  it("allows multiple values for a single external_id system", async () => {
    const location = await createLocation(TestLocation);

    const response = await context.client.post(
      "api/edge/update?update_location=1",
      {
        headers,
        json: {
          id: location.id,
          external_ids: [
            ["testid", "this is a test"],
            ["testid", "another test"],
          ],
        },
      }
    );
    expect(response.statusCode).toBe(200);

    const result = await getLocationById(location.id);
    expect(result.external_ids).toEqual(
      expect.arrayContaining([
        ["testid", "this is a test"],
        ["testid", "another test"],
      ])
    );
  });

  it("merges new values into the existing meta field", async () => {
    const location = await createLocation(TestLocation);

    const response = await context.client.post(
      "api/edge/update?update_location=1",
      {
        headers,
        json: {
          id: location.id,
          meta: {
            test: "this is a test",
          },
        },
      }
    );
    expect(response.statusCode).toBe(200);

    const result = await getLocationById(location.id);
    expect(result.meta).toEqual({
      ...TestLocation.meta,
      test: "this is a test",
    });
  });

  it("falls back to external_ids when id is not a UUID", async () => {
    const location = await createLocation(TestLocation);

    const response = await context.client.post(
      "api/edge/update?update_location=1",
      {
        headers,
        json: {
          id: "abc123",
          external_ids: { njiis: "nj1234" },
          meta: {
            test: "this is a test",
          },
        },
      }
    );
    expect(response.statusCode).toBe(200);

    const result = await getLocationById(location.id);
    expect(result.meta).toEqual({
      ...TestLocation.meta,
      test: "this is a test",
    });
  });

  it("should valid basic types in availability", async () => {
    const location = await createLocation(TestLocation);
    const response = await context.client.post("update", {
      headers,
      json: {
        id: location.id,
        availability: {
          source: "test-source",
          valid_at: new Date().toISOString(),
          available: Availability.YES,
          available_count: "hello",
        },
      },
      throwHttpErrors: false,
    });
    expect(response.statusCode).toBe(422);
  });

  it("should update position", async () => {
    const location = await createLocation(TestLocation);
    const newPosition = { longitude: 30, latitude: 26 };

    let res = await context.client.post("api/edge/update?update_location=1", {
      headers,
      json: {
        id: location.id,
        position: newPosition,
      },
    });
    expect(res.statusCode).toBe(200);

    res = await context.client.get(`api/edge/locations/${location.id}`);
    expect(res.statusCode).toBe(200);
    expect(res.body).toHaveProperty("data.id", location.id);
    expect(res.body).toHaveProperty("data.position", newPosition);
  });
});<|MERGE_RESOLUTION|>--- conflicted
+++ resolved
@@ -59,7 +59,6 @@
     expect(res.body.data).toHaveLength(1);
   });
 
-<<<<<<< HEAD
   it("by default supports the old external_ids output format", async () => {
     const location = await createLocation(TestLocation);
     const [system, value] = TestLocation.external_ids[0];
@@ -78,7 +77,7 @@
     expect(res.body.data[0].external_ids).toEqual(
       expect.arrayContaining(TestLocation.external_ids)
     );
-=======
+
   // There are more tests about detailed features of availability in db.test.
   it("includes current availability", async () => {
     const location = await createLocation(TestLocation);
@@ -106,7 +105,6 @@
       available_count: 5,
       products: ["pfizer", "moderna"],
     });
->>>>>>> fc5eac2a
   });
 });
 
