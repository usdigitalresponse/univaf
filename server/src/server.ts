--- conflicted
+++ resolved
@@ -15,14 +15,9 @@
 
 process.on("SIGINT", () => {
   console.log("Received SIGINT: process exiting");
-<<<<<<< HEAD
-  // TODO: add db cleanup
-  process.exit(0);
-=======
   connection.end()
     .then(() => process.exit(0))
     .catch(error => { console.error(error); process.exit(1); });
->>>>>>> facfddbc
 });
 
 /**
