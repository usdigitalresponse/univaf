import express, {
  NextFunction,
  RequestHandler,
  Request,
  Response,
} from "express";
import compression from "compression"; // compresses requests
import cors from "cors";
import errorHandler from "errorhandler";
import * as Sentry from "@sentry/node";
import { authorizeRequest } from "./middleware";
import * as routes from "./routes";
import bodyParser from "body-parser";

Sentry.init();

type PromiseHandler = (
  req: Request,
  res: Response,
  next?: NextFunction
) => void | Promise<any>;

function handleErrors(handler: PromiseHandler): RequestHandler {
  return (req: Request, res: Response, next: NextFunction) => {
    const result = handler(req, res, next);
    if (result instanceof Promise) {
      result.catch(next);
    }
  };
}

// TODO: we should use a proper logging library (e.g. Winston) which has
// plugins and extensions for this, and will gather better data.
function logRequest(request: Request, response: Response, next: NextFunction) {
  const start = new Date();
  if (process.env.NODE_ENV != "test") {
    response.on("finish", () => {
      console.error(
        `${start.toISOString()} - ${new Date().toISOString()} ${
          response.statusCode
<<<<<<< HEAD
        } POST /update`
=======
        } ${request.method} ${request.url}`
>>>>>>> 1eee02a4
      );
    });
  }
  next();
}

// Create Express server
const app = express();

// Express configuration
app.set("port", process.env.PORT || 3000);
app.enable("trust proxy");
app.use(Sentry.Handlers.requestHandler());
app.use(logRequest);
app.use(compression());
app.use(bodyParser.json());
app.use(cors());
app.use(authorizeRequest);

/**
 * Primary app routes.
 */

app.get("/", (_req: Request, res: Response) =>
  res.send("COVID-19 Appointments")
);
app.get("/debugme", (_req: Request, res: Response) => {
  throw new Error("TESTING SENTRY AGAIN");
});
app.get("/health", routes.healthcheck);
app.get("/locations", handleErrors(routes.list));
app.get("/locations/:id", handleErrors(routes.getById));
// app.get("/availability", handleErrors(routes.listAvailability));
// app.post("/locations", handleErrors(routes.create))
app.post("/update", handleErrors(routes.update));

// FHIR SMART Scheduling Links API ------------------------------------------
// https://github.com/smart-on-fhir/smart-scheduling-links/
import {
  sendFhirError,
  manifest,
  listLocations,
  listSchedules,
  listSlots,
} from "./smart-scheduling-routes";

const smartSchedulingApi = express.Router();
app.use("/smart-scheduling", smartSchedulingApi);

smartSchedulingApi.get("/([$])bulk-publish", handleErrors(manifest));
smartSchedulingApi.get(
  "/locations/states/:state.ndjson",
  handleErrors(listLocations)
);
smartSchedulingApi.get(
  "/schedules/states/:state.ndjson",
  handleErrors(listSchedules)
);
smartSchedulingApi.get("/slots/states/:state.ndjson", handleErrors(listSlots));
smartSchedulingApi.use((_req: Request, res: Response) =>
  sendFhirError(res, 404, {
    severity: "fatal",
    code: "not-found",
  })
);
smartSchedulingApi.use(Sentry.Handlers.errorHandler());
smartSchedulingApi.use(
  (error: any, req: Request, res: Response, _next: NextFunction) => {
    console.error("ERRROR:", error);
    const diagnostics =
      app.get("env") === "development" ? error.stack : undefined;
    sendFhirError(res, 500, {
      severity: "fatal",
      code: "exception",
      diagnostics,
    });
  }
);

// Send unhandled errors to Sentry.io
app.use(Sentry.Handlers.errorHandler());

// In development mode, provide nice stack traces to users
if (app.get("env") === "development") {
  app.use(errorHandler());
} else {
  app.use((error: any, req: Request, res: Response, _next: NextFunction) => {
    console.error("ERRROR:", error);
    if (error && error.httpStatus) {
      res.status(error.httpStatus).json({
        error: { message: error.message, code: error.code },
      });
    } else {
      res.status(500).json({
        error: { message: "Unknown error" },
      });
    }
  });
}

export default app;<|MERGE_RESOLUTION|>--- conflicted
+++ resolved
@@ -38,11 +38,7 @@
       console.error(
         `${start.toISOString()} - ${new Date().toISOString()} ${
           response.statusCode
-<<<<<<< HEAD
-        } POST /update`
-=======
         } ${request.method} ${request.url}`
->>>>>>> 1eee02a4
       );
     });
   }
